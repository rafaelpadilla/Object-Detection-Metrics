--- conflicted
+++ resolved
@@ -60,11 +60,9 @@
 
 ### Intersection Over Union (IOU)
 
-<<<<<<< HEAD
+
 Intersection Over Union (IOU) is a measure based on Jaccard Index that evaluates the overlap between two bounding boxes. It requires a ground truth bounding box ![](http://latex.codecogs.com/gif.latex?B_%7Bgt%7D) and a predicted bounding box ![](http://latex.codecogs.com/gif.latex?B_p). By applying the IOU we can tell if a detection is valid (True Positive) or not (False Positive).  
-=======
-Intersection Over Union (IOU) is measure based on Jaccard Index that evaluates the overlap between two bounding boxes. It requires a ground truth bounding box ![](http://latex.codecogs.com/gif.latex?B_%7Bgt%7D) and a predicted bounding box ![](http://latex.codecogs.com/gif.latex?B_p). By applying the IOU we can tell if a detection is valid (True Positive) or not (False Positive).  highest
->>>>>>> 83a5484a
+
 IOU is given by the overlapping area between the predicted bounding box and the ground truth bounding box divided by the area of union between them:  
 
 <p align="center"> 
